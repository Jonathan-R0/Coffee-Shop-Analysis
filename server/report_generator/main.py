--- conflicted
+++ resolved
@@ -26,11 +26,7 @@
         )
         self.expected_queries = {'q1'
                                  ,'q3'
-<<<<<<< HEAD
                                  ,'q4'
-=======
-                                #  ,'q4'
->>>>>>> 0a998e86
                                  ,'q2_most_profit'
                                  ,'q2_best_selling'
                                  }
