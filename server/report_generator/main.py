import logging
import os
from datetime import datetime
from rabbitmq.middleware import MessageMiddlewareExchange
from dtos.dto import TransactionBatchDTO, BatchType, ReportBatchDTO

logging.basicConfig(level=logging.INFO)
logger = logging.getLogger(__name__)

class ReportGenerator:
    def __init__(self):
        self.rabbitmq_host = os.getenv('RABBITMQ_HOST', 'localhost')
        self.report_exchange = os.getenv('REPORT_EXCHANGE', 'report.exchange')
        self.reports_exchange = os.getenv('REPORTS_EXCHANGE', 'reports_exchange')

        self.input_middleware = MessageMiddlewareExchange(
            host=self.rabbitmq_host,
            exchange_name=self.report_exchange,
<<<<<<< HEAD
            route_keys=['q1.data','q1.eof', 'q3.data', 'q3.eof', 'q4.data', 'q4.eof']
=======
            route_keys=['q1.data', 'q3.data', 'q3.eof', 'q4.data', 'q4.eof','q2_most_profit.data','q2_best_selling.data']
>>>>>>> 160809ce
        )
        #Agregar o quitar queries según necesidad de Queries
        self.expected_queries = {'q1'
                                 ,'q3'
                                 ,'q4'
                                 }
        self.total_expected = len(self.expected_queries)
        
        self.csv_files = {}  
        self.eof_received = set() 
        
        logger.info(f"ReportGenerator inicializado:")
        logger.info(f"  Exchange: {self.report_exchange}")
        logger.info(f"  Queries soportadas: Q1, Q3, Q4")

    def process_message(self, message: bytes, routing_key: str):
        try:
            dto = TransactionBatchDTO.from_bytes_fast(message)
            
            query_name = routing_key.split('.')[0]                       
            if routing_key.endswith('.eof'):
                logger.info(f"EOF recibido para {query_name}")
                self._close_csv_file(query_name)
                self.eof_received.add(query_name)
                
<<<<<<< HEAD
                # CORREGIR: Verificar que tengamos EXACTAMENTE Q1, Q3, Q4
                logger.info(f"EOF recibidos: {self.eof_received}")
                
                # PROBLEMA: Esto se ejecuta cuando llegan Q1 y Q3, pero Q4 aún no terminó
                if len(self.eof_received) >= self.total_expected:
                    if self.eof_received == self.expected_queries:
                        logger.info("Todos los reportes completados: {}".format(self.eof_received))
                        self._publish_reports()
                        return True
                    else:
                        logger.warning(f"EOF count = 3 pero queries incorrectas: {self.eof_received}")
                
=======
                if len(self.eof_received) >= 5:
                    logger.info("Todos los reportes completados (Q1, Q3, Q4)")
                    self._publish_reports()
                    return True
                                

>>>>>>> 160809ce
                return False
            
            # if routing_key.endswith('.data'):
            #     if message == b"EOF:1":
            #         logger.info(f"EOF recibido para {query_name}")
            #         self._close_csv_file(query_name)
            #         self.eof_received.add(query_name)
                
            #         if len(self.eof_received) >= 3:
            #             expected_queries = {'q1', 'q3', 'q4'}
            #             if self.eof_received == expected_queries:
            #                 logger.info("Todos los reportes completados (Q1, Q3, Q4)")
            #                 self._publish_reports()
            #                 return False
            #             else:
            #                 logger.warning(f"EOF count = 3 pero queries incorrectas: {self.eof_received}")
            
            if dto.batch_type == BatchType.RAW_CSV:
                self._write_to_csv(dto.data, query_name)
            
            return False
            
        except Exception as e:
            logger.error(f"Error procesando mensaje: {e}")
            return False

    def on_message_callback(self, ch, method, properties, body):
        try:
<<<<<<< HEAD
            logger.info(f"Mensaje recibido con routing key: {method.routing_key}")
            routing_key = method.routing_key  # ✅ Obtener routing key
            should_stop = self.process_message(body, routing_key)  # ✅ Pasar routing key
=======
            routing_key = method.routing_key  
            should_stop = self.process_message(body, routing_key)  
>>>>>>> 160809ce
            
            if should_stop:
                logger.info("Todos los reportes generados - deteniendo consuming")
                ch.stop_consuming()
        except Exception as e:
            logger.error(f"Error en el callback de mensaje: {e}")

    def start(self):
        """Inicia el ReportGenerator."""
        logger.info("Iniciando ReportGenerator...")
        
        try:
            self.input_middleware.start_consuming(self.on_message_callback)
        except KeyboardInterrupt:
            logger.info("ReportGenerator detenido manualmente")
        except Exception as e:
            logger.error(f"Error durante el consumo: {e}")
        finally:
            self._cleanup()

    def _cleanup(self):
        try:
            for query_name in list(self.csv_files.keys()):
                self._close_csv_file(query_name)
            
            if self.input_middleware:
                self.input_middleware.close()
                logger.info("Conexión cerrada")
        except Exception as e:
            logger.error(f"Error durante cleanup: {e}")

    def _initialize_csv_file(self, query_name: str, sample_data: str):
        """Inicializa el archivo CSV con headers."""
        try:
            reports_dir = './reports'
            os.makedirs(reports_dir, exist_ok=True)
            os.chmod(reports_dir, 0o755)

            timestamp = datetime.now().strftime("%Y%m%d_%H%M%S")
            filename = f"{reports_dir}/{query_name}_{timestamp}.csv"
            
            self.csv_files[query_name] = open(filename, 'w', encoding='utf-8')
            
            header_line = sample_data.strip().split('\n')[0]
            self.csv_files[query_name].write(header_line + '\n')
            self.csv_files[query_name].flush()
            
            logger.info(f"Archivo CSV inicializado: {filename}")

        except Exception as e:
            logger.error(f"Error inicializando el archivo CSV para {query_name}: {e}")
            raise

    def _write_to_csv(self, csv_data: str, query_name: str):
        """Escribe datos al archivo CSV correspondiente."""
        try:
            if query_name not in self.csv_files:
                self._initialize_csv_file(query_name, csv_data)
            
            lines = csv_data.strip().split('\n')
            for line in lines:
                line = line.strip()
                if not line:
                    continue
                
                if any(header in line.lower() for header in ['transaction_id', 'year_half', 'store_name,birthdate', 'year_month_created_at', 'year_month_created_at', 'sellings_qty', 'profit_sum']):
                    continue
                
                self.csv_files[query_name].write(line + '\n')
            
            self.csv_files[query_name].flush()
            
            processed_lines = len([l for l in lines if l.strip() and not any(h in l.lower() for h in ['transaction_id', 'year_half', 'store_name,birthdate','sellings_qty','profit_sum'])])
            if processed_lines > 0:
                logger.info(f"Escritas {processed_lines} líneas en archivo {query_name}")
            
        except Exception as e:
            logger.error(f"Error escribiendo en CSV para {query_name}: {e}")
            raise

    def _close_csv_file(self, query_name: str):
        try:
            if query_name in self.csv_files:
                self.csv_files[query_name].close()
                logger.info(f"Archivo CSV cerrado para {query_name}")
                del self.csv_files[query_name]
        except Exception as e:
            logger.error(f"Error cerrando el archivo CSV para {query_name}: {e}")

    def _publish_reports(self):
        try:
            publisher = MessageMiddlewareExchange(
                host=self.rabbitmq_host,
                exchange_name=self.reports_exchange,
                route_keys=['q1.data', 'q1.eof', 'q3.data', 'q3.eof', 'q4.data', 'q4.eof']
            )
            
            batch_size = 150
<<<<<<< HEAD
            for query_name in self.expected_queries:  # Las 3 queries activas
=======
            for query_name in ['q1', 'q3', 'q4']: 
>>>>>>> 160809ce
                reports_dir = './reports'
                files = [f for f in os.listdir(reports_dir) if f.startswith(query_name) and f.endswith('.csv')]

                logger.info(f"Publicando reportes para {query_name}, archivos encontrados: {files}")
                for file in files:
                    file_path = os.path.join(reports_dir, file)
                    with open(file_path, 'r', encoding='utf-8') as f:
                        lines = f.readlines()
                        total_lines = len(lines)
                        for i in range(0, total_lines, batch_size):
                            batch_lines = lines[i:i+batch_size]
                            batch_data = ''.join(batch_lines)
                            report_dto = ReportBatchDTO(
                                batch_data,
                                BatchType.RAW_CSV,
                                query_name
                            )
                            publisher.send(report_dto.to_bytes_fast(), routing_key=f'{query_name}.data')
                        
                        eof_dto = ReportBatchDTO.create_eof(query_name)
                        publisher.send(eof_dto.to_bytes_fast(), routing_key=f'{query_name}.eof')
                        logger.info(f"Enviados {total_lines} líneas y EOF para {query_name}")

            logger.info("Todos los reportes publicados exitosamente")
            
        except Exception as e:
            logger.error(f"Error publicando reportes: {e}")

if __name__ == "__main__":
    report_generator = ReportGenerator()
    report_generator.start()<|MERGE_RESOLUTION|>--- conflicted
+++ resolved
@@ -16,11 +16,8 @@
         self.input_middleware = MessageMiddlewareExchange(
             host=self.rabbitmq_host,
             exchange_name=self.report_exchange,
-<<<<<<< HEAD
-            route_keys=['q1.data','q1.eof', 'q3.data', 'q3.eof', 'q4.data', 'q4.eof']
-=======
+
             route_keys=['q1.data', 'q3.data', 'q3.eof', 'q4.data', 'q4.eof','q2_most_profit.data','q2_best_selling.data']
->>>>>>> 160809ce
         )
         #Agregar o quitar queries según necesidad de Queries
         self.expected_queries = {'q1'
@@ -46,7 +43,6 @@
                 self._close_csv_file(query_name)
                 self.eof_received.add(query_name)
                 
-<<<<<<< HEAD
                 # CORREGIR: Verificar que tengamos EXACTAMENTE Q1, Q3, Q4
                 logger.info(f"EOF recibidos: {self.eof_received}")
                 
@@ -58,15 +54,6 @@
                         return True
                     else:
                         logger.warning(f"EOF count = 3 pero queries incorrectas: {self.eof_received}")
-                
-=======
-                if len(self.eof_received) >= 5:
-                    logger.info("Todos los reportes completados (Q1, Q3, Q4)")
-                    self._publish_reports()
-                    return True
-                                
-
->>>>>>> 160809ce
                 return False
             
             # if routing_key.endswith('.data'):
@@ -95,15 +82,9 @@
 
     def on_message_callback(self, ch, method, properties, body):
         try:
-<<<<<<< HEAD
-            logger.info(f"Mensaje recibido con routing key: {method.routing_key}")
-            routing_key = method.routing_key  # ✅ Obtener routing key
-            should_stop = self.process_message(body, routing_key)  # ✅ Pasar routing key
-=======
             routing_key = method.routing_key  
             should_stop = self.process_message(body, routing_key)  
->>>>>>> 160809ce
-            
+
             if should_stop:
                 logger.info("Todos los reportes generados - deteniendo consuming")
                 ch.stop_consuming()
@@ -201,11 +182,9 @@
             )
             
             batch_size = 150
-<<<<<<< HEAD
+
             for query_name in self.expected_queries:  # Las 3 queries activas
-=======
-            for query_name in ['q1', 'q3', 'q4']: 
->>>>>>> 160809ce
+
                 reports_dir = './reports'
                 files = [f for f in os.listdir(reports_dir) if f.startswith(query_name) and f.endswith('.csv')]
 
