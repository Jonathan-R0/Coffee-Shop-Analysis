--- conflicted
+++ resolved
@@ -1,12 +1,7 @@
 from dataclasses import dataclass
 import struct
 import socket
-<<<<<<< HEAD
 from typing import Generator, Optional, Union
-=======
-import logging
-from typing import List, Tuple, Optional
->>>>>>> 876e5a73
 
 from entities import (
     BaseEntity, TransactionItem, 
@@ -56,7 +51,6 @@
             except:
                 pass
 
-<<<<<<< HEAD
     def _receive_single_message(self) -> Optional[ProtocolMessage]:
         try:
             # Read ACTION (4 bytes as string)
@@ -134,33 +128,7 @@
             logger.warning(f"Unknown file type: {message.file_type}")
         except Exception as e:
             logger.error(f"Error parsing entities: {e}")
-=======
-    def receive_batch_message(self):
-        try:
-            # Recibir el flag EOF (1 byte)
-            eof_flag = self._recv_all(1)
-            if not eof_flag:
-                logger.error("No se pudo leer el flag EOF")
-                return None
-            eof_flag = struct.unpack('B', eof_flag)[0]
 
-            # Leer el tamaño del mensaje (2 bytes, big endian)
-            message_size_data = self._recv_all(2)
-            if not message_size_data:
-                logger.error("No se pudo leer el tamaño del mensaje")
-                return None
-            message_size = struct.unpack('>H', message_size_data)[0]
-
-            if message_size > MAX_MESSAGE_SIZE:
-                logger.error(f"Mensaje demasiado grande: {message_size} bytes")
-                return None
-
-            # Leer el contenido del mensaje
-            message_content = self._recv_all(message_size)
-            if not message_content:
-                logger.error("No se pudo leer el contenido del mensaje")
-                return None
->>>>>>> 876e5a73
 
     def parse_transaction_items(self, message: ProtocolMessage) -> Generator[TransactionItem, None, None]:
         for entity in self.parse_entities(message):
@@ -171,7 +139,6 @@
         if not message.data.strip():
             return
 
-<<<<<<< HEAD
         lines = message.data.strip().split('\n')
         for line in lines:
             if line.strip():
@@ -183,13 +150,7 @@
             return get_entity_name(file_type)
         except KeyError:
             return f'Unknown_{file_type}'
-=======
-            is_eof = eof_flag == 0x01
-            if is_eof:
-                logger.info("Se recibió el último batch (EOF)")
 
-            return transaction_items, is_eof
->>>>>>> 876e5a73
 
     def _send_ack(self, batch_id: int, status: int):
         try:
@@ -198,16 +159,12 @@
             self.conn.send(ack_data)
             logger.info(f"ACK sent: batch_id={batch_id}, status={status}")
         except Exception as e:
-<<<<<<< HEAD
             logger.error(f"Error sending ACK: {e}")
 
     def _handle_exit_action(self):
         logger.info("Acción EXIT recibida. Cerrando conexión.")
         self.close()
-=======
-            logger.error(f"Error recibiendo batch: {e}")
-            return None
->>>>>>> 876e5a73
+
 
     def _recv_all(self, num_bytes: int) -> bytes:
         data = bytearray()
