import time
import socket
import os
import json
import signal
import sys
from common.protocol import Protocol, ProtocolMessage 
from common.new_protocolo import ProtocolNew
from rabbitmq.middleware import MessageMiddlewareQueue, MessageMiddlewareExchange
from dataclasses import asdict
from logger import get_logger
from dtos.dto import TransactionBatchDTO, BatchType, StoreBatchDTO,UserBatchDTO, ReportBatchDTO, TransactionItemBatchDTO, MenuItemBatchDTO

logger = get_logger(__name__)

class Gateway:

    def __init__(self, port, listener_backlog, rabbitmq_host, output_queue, store_exchange, output_exchange, reports_exchange=None):
        self._server_socket = socket.socket(socket.AF_INET, socket.SOCK_STREAM)
        self._server_socket.bind(('', port))
        self._server_socket.listen(listener_backlog)
        self._is_running = False
<<<<<<< HEAD
        self.max_expected_reports = 5
=======
        self.max_expected_reports = 4
>>>>>>> 0a998e86
        self.reports_config = [
            ('q1', self._convert_q1_to_csv, "Q1", "transacciones"),
            ('q3', self._convert_q3_to_csv, "Q3", "registros"),
            # ('q4', self._convert_q4_to_csv, "Q4", "cumpleanos"),
            ('q2_most_profit', self._convert_q2_most_profit_to_csv, "Q2_MOST_PROFIT", "items"),
            ('q2_best_selling', self._convert_q2_best_selling_to_csv, "Q2_BEST_SELLING", "items")
        ]
        self._middleware = MessageMiddlewareExchange(
            host=rabbitmq_host,
            exchange_name=output_exchange,  
            route_keys=['transactions', 'transaction_items']
        )

        self._reports_exchange = reports_exchange
        self._join_middleware = MessageMiddlewareExchange(
            host=rabbitmq_host,
            exchange_name=store_exchange,
            route_keys=['stores.data','users.data','users.eof', 'menu_items.data']
        )
        
        self.report_middleware = MessageMiddlewareExchange(
            host=rabbitmq_host,
            exchange_name=self._reports_exchange,
            route_keys=['q1.data', 'q1.eof', 'q3.data', 'q3.eof', 'q4.data', 'q4.eof','q2_most_profit.data','q2_best_selling.data']  
        )

    def handle_connection(self, client_sock):
        """Maneja una conexión entrante."""
        logger.info(f"Conexión aceptada desde {client_sock.getpeername()}")
        protocol = ProtocolNew(client_sock)

        try:
            for message in protocol.receive_messages():
                logger.info(f"Received message: {message.action} {message.file_type}, size: {message.size}, last_batch: {message.last_batch}")

                if message.action == "EXIT":
                    logger.info(f"EXIT received")
                    self._wait_and_send_report(protocol)
                    break
                
                elif message.action == "FINISH": 
                    logger.info(f"FINISH received for file_type: {message.file_type}")
                    self._handle_finish(message.file_type)
                
                elif message.action == "BATCH":
                    if message.file_type == "D":
                        self.process_type_d_message(message)
                    elif message.file_type == "S":
                        self.process_type_s_message(message)
                    elif message.file_type == "U":
                        self.process_type_u_message(message)
                    elif message.file_type == "I":
                        self.process_type_i_message(message)
                    elif message.file_type == "M":
                        self.process_type_m_message(message)
                    else:
                        self._middleware.send(asdict(message))
                else:
                    logger.warning(f"Unknown action: {message.action}")

        except Exception as e:
            logger.error(f"Error procesando conexión: {e}")
        finally:
            protocol.close()
            logger.info(f"Conexión cerrada con {client_sock.getpeername()}")
            
    def _handle_finish(self, file_type: str):
        """Maneja el mensaje FINISH enviando EOF al pipeline correspondiente."""
        try:
            if file_type == "D":
                eof_dto = TransactionBatchDTO("EOF:1", batch_type=BatchType.EOF)
                self._middleware.send(eof_dto.to_bytes_fast(),routing_key='transactions')
                logger.info("D:EOF:1 enviado")
                
            elif file_type == "S":
                eof_dto = StoreBatchDTO("EOF:1", batch_type=BatchType.EOF)
                self._join_middleware.send(eof_dto.to_bytes_fast(), routing_key='stores.data')
                logger.info("EOF:1 enviado para tipo S (stores)")

            elif file_type == "U":
                eof_dto = UserBatchDTO("EOF:1", batch_type=BatchType.EOF)
                self._join_middleware.send(eof_dto.to_bytes_fast(), routing_key='users.eof')
                logger.info("EOF:1 enviado para tipo U (users)")
                
            elif file_type == "I":
                eof_dto = TransactionItemBatchDTO("EOF:1", batch_type=BatchType.EOF)
                self._middleware.send(eof_dto.to_bytes_fast(), routing_key='transaction_items')
                logger.info("EOF:1 enviado")

            elif file_type == "M":
                eof_dto = MenuItemBatchDTO("EOF:1", batch_type=BatchType.EOF)
                self._join_middleware.send(eof_dto.to_bytes_fast(), routing_key='menu_items.data')
                logger.info("M:EOF:1 enviado para tipo M (menu_items)")

        except Exception as e:
            logger.error(f"Error manejando FINISH: {e}")
            
    def process_type_d_message(self, message: ProtocolMessage):
        try:
            dto = TransactionBatchDTO(message.data, BatchType.RAW_CSV)
            self._middleware.send(dto.to_bytes_fast(),routing_key='transactions')
            logger.info(f"Transaction batch enviado con prefijo D:")
        except Exception as e:
            logger.error(f"Error procesando mensaje de tipo 'D': {e}")

    def process_type_i_message(self, message: ProtocolMessage):
        try:
            dto = TransactionItemBatchDTO(message.data, BatchType.RAW_CSV)
            self._middleware.send(dto.to_bytes_fast(), routing_key='transaction_items')
            logger.info(f"TransactionItem batch enviado con prefijo I:")
        except Exception as e:
            logger.error(f"Error procesando mensaje de tipo 'I': {e}")
            
    def process_type_s_message(self, message: ProtocolMessage):
        try:
            bytes_data = message.data.encode('utf-8')
            dto = StoreBatchDTO.from_bytes_fast(bytes_data)
            serialized_data = dto.to_bytes_fast()


            self._join_middleware.send(serialized_data, routing_key='stores.data')


            line_count = len([line for line in dto.data.split('\n') if line.strip()])
            logger.info(f"Stores enviados a store_data queue: Líneas: {line_count}")
            
        except Exception as e:
            logger.error(f"Error procesando mensaje de tipo 'U': {e}")
            
    def process_type_u_message(self, message: ProtocolMessage):
        try:
            bytes_data = message.data.encode('utf-8')
            dto = UserBatchDTO.from_bytes_fast(bytes_data)
            serialized_data = dto.to_bytes_fast()


            self._join_middleware.send(serialized_data, routing_key='users.data')


            line_count = len([line for line in dto.data.split('\n') if line.strip()])
            logger.info(f"Users enviados a users.data queue: Líneas: {line_count}")

        except Exception as e:
            logger.error(f"Error procesando mensaje de tipo 'U': {e}")
            
    def process_type_m_message(self, message: ProtocolMessage):
        try:
            bytes_data = message.data.encode('utf-8')
            dto = MenuItemBatchDTO.from_bytes_fast(bytes_data)
            serialized_data = dto.to_bytes_fast()


            self._join_middleware.send(serialized_data, routing_key='menu_items.data')


            line_count = len([line for line in dto.data.split('\n') if line.strip()])
            logger.info(f"Menu Items enviados a menu_items.data queue: Líneas: {line_count}")

        except Exception as e:
            logger.error(f"Error procesando mensaje de tipo 'M': {e}")


    def _wait_and_send_report(self, protocol):
        try:
            logger.info("Esperando reportes del pipeline...")
            
            report_data = self._collect_reports_from_pipeline()
            
            self._send_reports_to_client(protocol, report_data)
            self.report_middleware.close()
            
        except Exception as e:
            logger.error(f"Error esperando reportes: {e}")
            self._send_error_to_client(protocol, f"Error processing reports: {e}")

    def _collect_reports_from_pipeline(self):
        """Recopila todos los reportes del pipeline."""
        report_data = {
            'q1': [],
            'q3': [],
            'q4': [],
            'q2_most_profit': [],
            'q2_best_selling': []
        }
        eof_count = 0
        
        def report_callback(ch, method, properties, body):
            nonlocal eof_count
            
            try:
                dto = ReportBatchDTO.from_bytes_fast(body)
                routing_key = method.routing_key
                query_name = routing_key.split('.')[0]
                
                logger.info(f"Recibido mensaje para {query_name}: {dto.batch_type}, routing: {routing_key}")

                if dto.batch_type == BatchType.EOF:
                    eof_count += 1
                    logger.info(f"EOF recibido para {query_name}. Total EOF: {eof_count}")
                    
                    
                    if eof_count >= self.max_expected_reports:
                        logger.info("Todos los reportes recibidos completamente")
                        ch.stop_consuming()
                    return
                
                if dto.batch_type == BatchType.RAW_CSV:
                    self._process_report_batch(dto.data, query_name, report_data)
                    logger.info(f"Batch procesado: Q1={len(report_data['q1'])}, Q3={len(report_data['q3'])}, Q4={len(report_data['q4'])}")
                    
            except Exception as e:
                logger.error(f"Error procesando batch del reporte: {e}")
        
        self.report_middleware.start_consuming(report_callback)
        return report_data

    def _process_report_batch(self, data, query_name, report_data):
        lines = data.strip().split('\n')
        
        for line in lines:
            if not line.strip():
                continue
                
            values = line.split(',')
            
            if query_name == "q1" and len(values) >= 2:
                report_data['q1'].append({
                    "transaction_id": values[0],
                    "final_amount": values[1]
                })
            elif query_name == "q3" and len(values) >= 3:
                report_data['q3'].append({
                    "year_half": values[0],
                    "store_name": values[1],
                    "tpv": values[2]
                })
            elif query_name == "q4" and len(values) >= 2:
                report_data['q4'].append({
                    "store_name": values[0],
                    "birthdate": values[1],
                })
            elif query_name == "q2_most_profit" and len(values) >= 3:
                report_data['q2_most_profit'].append({
                    "year_month_created_at": values[0],
                    "product_name": values[1],
                    "profit_sum": values[2]
                })
            elif query_name == "q2_best_selling" and len(values) >= 3:
                report_data['q2_best_selling'].append({
                    "year_month_created_at": values[0],
                    "product_name": values[1],
                    "sellings_qty": values[2]
                })

    def _send_reports_to_client(self, protocol, report_data):

        for query_key, converter_func, report_name, unit_name in self.reports_config:
            transactions = report_data[query_key]
            
            if transactions:
                csv_content = converter_func(transactions)
                self._send_report_via_protocol(protocol, csv_content, report_name)
                logger.info(f"Reporte {report_name} enviado: {len(transactions)} {unit_name}")
            else:
                logger.warning(f"No se encontraron datos para {report_name}")
            
    def _convert_q1_to_csv(self, transactions):
        try:
            csv_lines = []
            for transaction in transactions:
                csv_lines.append(f"{transaction['transaction_id']},{transaction['final_amount']}")
            
            return '\n'.join(csv_lines)
        except Exception as e:
            logger.error(f"Error convirtiendo transacciones a CSV: {e}")
            return "ERROR,0"

    def _convert_q3_to_csv(self, records):
        """Convierte registros Q3 a formato CSV SIN HEADERS."""
        try:
            csv_lines = []
            for record in records:
                csv_lines.append(f"{record['year_half']},{record['store_name']},{record['tpv']}")
            return '\n'.join(csv_lines)
        except Exception as e:
            logger.error(f"Error convirtiendo Q3 a CSV: {e}")
            return "ERROR,ERROR,0"

    def _convert_q4_to_csv(self, records):
        """Convierte registros Q4 a formato CSV SIN HEADERS."""
        try:
            csv_lines = []
            for record in records:
                csv_lines.append(f"{record['store_name']},{record['birthdate']}")
            return '\n'.join(csv_lines)
        except Exception as e:
            logger.error(f"Error convirtiendo Q4 a CSV: {e}")
            return "ERROR,0,0"
    def _convert_q2_most_profit_to_csv(self, records):
        try:
            csv_lines = []
            for record in records:
                csv_lines.append(f"{record['year_month_created_at']},{record['product_name']},{record['profit_sum']}")
            return '\n'.join(csv_lines)
        except Exception as e:
            logger.error(f"Error convirtiendo Q2 Most Profit a CSV: {e}")
            return "ERROR,ERROR,0"

    def _convert_q2_best_selling_to_csv(self, records):
        try:
            csv_lines = []
            logger.info(f"Convirtiendo {len(records)} registros de Q2 Best Selling a CSV")
            for record in records:
                logger.info(f"Procesando registro: {record}")
                csv_lines.append(f"{record['year_month_created_at']},{record['product_name']},{record['sellings_qty']}")
            return '\n'.join(csv_lines)
        except Exception as e:
            logger.error(f"Error convirtiendo Q2 Best Selling a CSV: {e}")
            return "ERROR,ERROR,0"

    def _send_report_via_protocol(self, protocol, csv_content, report_name="RPRT"):
        """Envía un reporte usando el protocolo existente."""
        try:
            success = protocol.send_response_batches(f"RPRT_{report_name}", "R", csv_content)
            if success:
                logger.info(f"Reporte {report_name} enviado exitosamente: {len(csv_content)} bytes")
            else:
                logger.error(f"Error enviando reporte {report_name}")
        except Exception as e:
            logger.error(f"Error enviando reporte {report_name}: {e}")

    def _send_error_to_client(self, protocol, error_message):
        """
        Envía un mensaje de error al cliente.
        """
        try:
            protocol.send_response_message("ERRO", "E", error_message)
        except Exception as e:
            logger.error(f"Error enviando mensaje de error: {e}")

    def start(self):
        """Inicia el loop principal del servidor."""
        self._is_running = True
        try:
            while self._is_running:
                client_sock = self.__accept_new_connection()
                self.handle_connection(client_sock)
        except KeyboardInterrupt:
            logger.info("Servidor detenido manualmente")
        finally:
            self.shutdown(None, None)
            
    def __accept_new_connection(self):

        logger.info('Accepting new connection')
        c, addr = self._server_socket.accept()
        logger.info(f'Accepted new connection from {addr[0]}')
        return c


    def shutdown(self, signal_received, frame):
        logger.info("Recibiendo señal de terminación. Cerrando servidor...")
        self._is_running = False
        if self._server_socket:
            self._server_socket.close()
            logger.info("Socket del servidor cerrado.")
        if self._middleware:
            self._middleware.close()
            logger.info("Conexión con RabbitMQ cerrada.")
        if self._join_middleware:
            self._join_middleware.close()
            logger.info("Conexión con RabbitMQ cerrada.")
        logger.info("Servidor detenido correctamente.")
        sys.exit(0)<|MERGE_RESOLUTION|>--- conflicted
+++ resolved
@@ -20,11 +20,7 @@
         self._server_socket.bind(('', port))
         self._server_socket.listen(listener_backlog)
         self._is_running = False
-<<<<<<< HEAD
         self.max_expected_reports = 5
-=======
-        self.max_expected_reports = 4
->>>>>>> 0a998e86
         self.reports_config = [
             ('q1', self._convert_q1_to_csv, "Q1", "transacciones"),
             ('q3', self._convert_q3_to_csv, "Q3", "registros"),
