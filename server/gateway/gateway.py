import time
import socket
import os
import json
import signal
import sys
from common.protocol import Protocol, ProtocolMessage 
from common.new_protocolo import ProtocolNew
from rabbitmq.middleware import MessageMiddlewareQueue, MessageMiddlewareExchange
from dataclasses import asdict
from logger import get_logger
from dtos.dto import TransactionBatchDTO, BatchType, StoreBatchDTO,UserBatchDTO, ReportBatchDTO, TransactionItemBatchDTO, MenuItemBatchDTO

logger = get_logger(__name__)

class Gateway:

    def __init__(self, port, listener_backlog, rabbitmq_host, output_queue, store_exchange,reports_exchange=None):
        self._server_socket = socket.socket(socket.AF_INET, socket.SOCK_STREAM)
        self._server_socket.bind(('', port))
        self._server_socket.listen(listener_backlog)
        self._is_running = False
        #Modificar este valor para cantidad de Queries activas
        self.max_expected_reports = 3
        self.reports_config = [
            ('q1', self._convert_q1_to_csv, "Q1", "transacciones"),
            ('q3', self._convert_q3_to_csv, "Q3", "registros"),
            ('q4', self._convert_q4_to_csv, "Q4", "cumpleanos")
        ]
        self._middleware = MessageMiddlewareQueue(host=rabbitmq_host, queue_name=output_queue)
        self._reports_exchange = reports_exchange
        self._join_middleware = MessageMiddlewareExchange(
            host=rabbitmq_host,
            exchange_name=store_exchange,
            route_keys=['stores.data', 'stores.eof','users.data','users.eof', 'menu_items.data']
        )
        
        self.report_middleware = MessageMiddlewareExchange(
            host=rabbitmq_host,
            exchange_name=self._reports_exchange,
            route_keys=['q1.data', 'q1.eof', 'q3.data', 'q3.eof', 'q4.data', 'q4.eof']  # Las 3 queries activas
        )

    def handle_connection(self, client_sock):
        """Maneja una conexión entrante."""
        logger.info(f"Conexión aceptada desde {client_sock.getpeername()}")
        protocol = ProtocolNew(client_sock)

        try:
            for message in protocol.receive_messages():
                logger.info(f"Received message: {message.action} {message.file_type}, size: {message.size}, last_batch: {message.last_batch}")

                if message.action == "EXIT":
                    logger.info(f"EXIT received")
                    self._wait_and_send_report(protocol)
                    break
                
                elif message.action == "FINISH": 
                    logger.info(f"FINISH received for file_type: {message.file_type}")
                    self._handle_finish(message.file_type)
                
                elif message.action == "BATCH":
                    if message.file_type == "D":
                        self.process_type_d_message(message)
                    elif message.file_type == "S":
                        self.process_type_s_message(message)
                    elif message.file_type == "U":
                        self.process_type_u_message(message)
                    elif message.file_type == "I":
                        self.process_type_i_message(message)
                    elif message.file_type == "M":
                        self.process_type_m_message(message)
                    else:
                        self._middleware.send(asdict(message))
                else:
                    logger.warning(f"Unknown action: {message.action}")

        except Exception as e:
            logger.error(f"Error procesando conexión: {e}")
        finally:
            protocol.close()
            logger.info(f"Conexión cerrada con {client_sock.getpeername()}")
            
    def _handle_finish(self, file_type: str):
        """Maneja el mensaje FINISH enviando EOF al pipeline correspondiente."""
        try:
            if file_type == "D":
                eof_dto = TransactionBatchDTO("D:EOF:1", batch_type=BatchType.EOF)
                self._middleware.send(eof_dto.to_bytes_fast())
                logger.info("D:EOF:1 enviado para tipo D (transactions)")
                
            elif file_type == "S":
                eof_dto = StoreBatchDTO("EOF:1", batch_type=BatchType.EOF)
                self._join_middleware.send(eof_dto.to_bytes_fast(), routing_key='stores.eof')
                logger.info("EOF:1 enviado para tipo S (stores)")

            elif file_type == "U":
                eof_dto = UserBatchDTO("EOF:1", batch_type=BatchType.EOF)
                self._join_middleware.send(eof_dto.to_bytes_fast(), routing_key='users.eof')
                logger.info("EOF:1 enviado para tipo U (users)")
                
            elif file_type == "I":
                eof_dto = TransactionItemBatchDTO("I:EOF:1", batch_type=BatchType.EOF)
                self._middleware.send(eof_dto.to_bytes_fast())
                logger.info("I:EOF:1 enviado para tipo I (items)")

            elif file_type == "M":
                eof_dto = MenuItemBatchDTO("EOF:1", batch_type=BatchType.EOF)
                self._join_middleware.send(eof_dto.to_bytes_fast(), routing_key='menu_items.data')
                logger.info("M:EOF:1 enviado para tipo M (menu_items)")

        except Exception as e:
            logger.error(f"Error manejando FINISH: {e}")
            
    def process_type_d_message(self, message: ProtocolMessage):
        try:
<<<<<<< HEAD
            # logger.info(f"Mensaje tipo D recibido, {message.data}")
            dto = TransactionBatchDTO.from_bytes_fast(message.data.encode('utf-8'))
=======
            data_with_type = f"D:{message.data}"
            dto = TransactionBatchDTO(data_with_type, BatchType.RAW_CSV)
>>>>>>> 160809ce

            serialized_data = dto.to_bytes_fast()

            self._middleware.send(serialized_data)
            logger.info(f"Mensaje enviado a RabbitMQ: Tipo: {dto.batch_type}, FileType: D")

        except Exception as e:
            logger.error(f"Error procesando mensaje de tipo 'D': {e}")
            
    def process_type_i_message(self, message: ProtocolMessage):
        try:
            data_with_type = f"I:{message.data}"
            dto = TransactionItemBatchDTO(data_with_type, BatchType.RAW_CSV)

            serialized_data = dto.to_bytes_fast()

            self._middleware.send(serialized_data)
            logger.info(f"Mensaje enviado a RabbitMQ: Tipo: {dto.batch_type}, FileType: I")

        except Exception as e:
            logger.error(f"Error procesando mensaje de tipo 'I': {e}")
            
    def process_type_s_message(self, message: ProtocolMessage):
        try:
            bytes_data = message.data.encode('utf-8')
            dto = StoreBatchDTO.from_bytes_fast(bytes_data)
            serialized_data = dto.to_bytes_fast()


            self._join_middleware.send(serialized_data, routing_key='stores.data')


            line_count = len([line for line in dto.data.split('\n') if line.strip()])
            logger.info(f"Stores enviados a store_data queue: Líneas: {line_count}")
            
        except Exception as e:
            logger.error(f"Error procesando mensaje de tipo 'U': {e}")
            
    def process_type_u_message(self, message: ProtocolMessage):
        try:
            bytes_data = message.data.encode('utf-8')
            dto = UserBatchDTO.from_bytes_fast(bytes_data)
            serialized_data = dto.to_bytes_fast()


            self._join_middleware.send(serialized_data, routing_key='users.data')


            line_count = len([line for line in dto.data.split('\n') if line.strip()])
            logger.info(f"Users enviados a users.data queue: Líneas: {line_count}")

        except Exception as e:
            logger.error(f"Error procesando mensaje de tipo 'U': {e}")
            
    def process_type_m_message(self, message: ProtocolMessage):
        try:
            bytes_data = message.data.encode('utf-8')
            dto = MenuItemBatchDTO.from_bytes_fast(bytes_data)
            serialized_data = dto.to_bytes_fast()


            self._join_middleware.send(serialized_data, routing_key='menu_items.data')


            line_count = len([line for line in dto.data.split('\n') if line.strip()])
            logger.info(f"Menu Items enviados a menu_items.data queue: Líneas: {line_count}")

        except Exception as e:
            logger.error(f"Error procesando mensaje de tipo 'M': {e}")


    def _wait_and_send_report(self, protocol):
        """Espera por TODOS los reportes (Q1, Q3, Q4) del report generator y los envía al cliente."""
        try:
            logger.info("Esperando reportes del pipeline...")
            
<<<<<<< HEAD
            # Recopilar datos de reportes
            report_data = self._collect_reports_from_pipeline()
            
            # Enviar reportes al cliente
            self._send_reports_to_client(protocol, report_data)
=======
            q1_transactions = []
            q3_transactions = []
            q4_transactions = []
            eof_count = 0
>>>>>>> 160809ce
            
            self.report_middleware.close()
            
        except Exception as e:
            logger.error(f"Error esperando reportes: {e}")
            self._send_error_to_client(protocol, f"Error processing reports: {e}")

    def _collect_reports_from_pipeline(self):
        """Recopila todos los reportes del pipeline."""
        report_data = {
            'q1': [],
            'q3': [],
            'q4': []
        }
        eof_count = 0
        
        def report_callback(ch, method, properties, body):
            nonlocal eof_count
            
            try:
                dto = ReportBatchDTO.from_bytes_fast(body)
                routing_key = method.routing_key
                query_name = routing_key.split('.')[0]
                
<<<<<<< HEAD
                logger.info(f"Recibido mensaje para {query_name}: {dto.batch_type}, routing: {routing_key}")
                
                if routing_key.endswith('.eof'):
                    eof_count += 1
                    logger.info(f"EOF recibido para {query_name}. Total EOF: {eof_count}")
                    
                    
                    if eof_count >= self.max_expected_reports:
                        logger.info("Todos los reportes recibidos completamente")
                        ch.stop_consuming()
                    return
                
                if dto.batch_type == BatchType.RAW_CSV:
                    self._process_report_batch(dto.data, query_name, report_data)
                    logger.info(f"Batch procesado: Q1={len(report_data['q1'])}, Q3={len(report_data['q3'])}, Q4={len(report_data['q4'])}")
                    
            except Exception as e:
                logger.error(f"Error procesando batch del reporte: {e}")
        
        # Consumir batches hasta recibir los 3 EOF
        self.report_middleware.start_consuming(report_callback)
        return report_data

    def _process_report_batch(self, data, query_name, report_data):
        """Procesa un batch de datos para una query específica."""
        lines = data.strip().split('\n')
        
        for line in lines:
            if not line.strip():
                continue
                
            values = line.split(',')
            
            if query_name == "q1" and len(values) >= 2:
                report_data['q1'].append({
                    "transaction_id": values[0],
                    "final_amount": values[1]
                })
            elif query_name == "q3" and len(values) >= 3:
                report_data['q3'].append({
                    "year_half": values[0],
                    "store_name": values[1],
                    "tpv": values[2]
                })
            elif query_name == "q4" and len(values) >= 2:
                report_data['q4'].append({
                    "store_name": values[0],
                    "birthdate": values[1],
                })

    def _send_reports_to_client(self, protocol, report_data):
        """Envía todos los reportes al cliente."""
        # Mapeo de queries a convertidores y nombres

        for query_key, converter_func, report_name, unit_name in self.reports_config:
            transactions = report_data[query_key]
=======
                try:
                    dto = ReportBatchDTO.from_bytes_fast(body)
                    routing_key = method.routing_key
                    query_name = routing_key.split('.')[0]  # 'q1', 'q3', o 'q4'
                    
                    logger.info(f"Recibido mensaje para {query_name}: {dto.batch_type}, routing: {routing_key}")
                    
                    if routing_key.endswith('.eof'):
                        eof_count += 1
                        logger.info(f"EOF recibido para {query_name}. Total EOF: {eof_count}")
                        
                        if eof_count >= 3:
                            logger.info("Todos los reportes recibidos completamente")
                            ch.stop_consuming()
                        return
                    
                    elif dto.batch_type == BatchType.RAW_CSV:
                        lines = dto.data.strip().split('\n')
                        
                        for line in lines:
                            if line.strip():
                                values = line.split(',')
                                
                                if query_name == "q1" and len(values) >= 2:
                                    q1_transactions.append({
                                        "transaction_id": values[0],
                                        "final_amount": values[1]
                                    })
                                elif query_name == "q3" and len(values) >= 3:
                                    q3_transactions.append({
                                        "year_half": values[0],
                                        "store_name": values[1],
                                        "tpv": values[2]
                                    })
                                elif query_name == "q4" and len(values) >= 3:
                                    q4_transactions.append({
                                        "user_id": values[0],
                                        "total_spent": values[1],
                                        "total_transactions": values[2]
                                    })
                        
                        logger.info(f"Batch procesado: Q1={len(q1_transactions)}, Q3={len(q3_transactions)}, Q4={len(q4_transactions)}")
                    
                except Exception as e:
                    logger.error(f"Error procesando batch del reporte: {e}")
            
            self.report_middleware.start_consuming(report_callback)
            
            if q1_transactions:
                csv_q1 = self._convert_transactions_to_csv(q1_transactions)
                self._send_report_via_protocol(protocol, csv_q1, "Q1")
                logger.info(f"Reporte Q1 enviado: {len(q1_transactions)} transacciones")
>>>>>>> 160809ce
            
            if transactions:
                csv_content = converter_func(transactions)
                self._send_report_via_protocol(protocol, csv_content, report_name)
                logger.info(f"Reporte {report_name} enviado: {len(transactions)} {unit_name}")
            else:
                logger.warning(f"No se encontraron datos para {report_name}")
            
    def _convert_q1_to_csv(self, transactions):
        """
        Convierte lista de transacciones a formato CSV SIN HEADERS.
        """
        try:
            csv_lines = []
            for transaction in transactions:
                csv_lines.append(f"{transaction['transaction_id']},{transaction['final_amount']}")
            
            return '\n'.join(csv_lines)
        except Exception as e:
            logger.error(f"Error convirtiendo transacciones a CSV: {e}")
            return "ERROR,0"

    def _convert_q3_to_csv(self, records):
        """Convierte registros Q3 a formato CSV SIN HEADERS."""
        try:
            csv_lines = []
            for record in records:
                csv_lines.append(f"{record['year_half']},{record['store_name']},{record['tpv']}")
            return '\n'.join(csv_lines)
        except Exception as e:
            logger.error(f"Error convirtiendo Q3 a CSV: {e}")
            return "ERROR,ERROR,0"

    def _convert_q4_to_csv(self, records):
        """Convierte registros Q4 a formato CSV SIN HEADERS."""
        try:
            csv_lines = []
            for record in records:
                csv_lines.append(f"{record['store_name']},{record['birthdate']}")
            return '\n'.join(csv_lines)
        except Exception as e:
            logger.error(f"Error convirtiendo Q4 a CSV: {e}")
            return "ERROR,0,0"

    def _send_report_via_protocol(self, protocol, csv_content, report_name="RPRT"):
        """Envía un reporte usando el protocolo existente."""
        try:
            success = protocol.send_response_batches(f"RPRT_{report_name}", "R", csv_content)
            if success:
                logger.info(f"Reporte {report_name} enviado exitosamente: {len(csv_content)} bytes")
            else:
                logger.error(f"Error enviando reporte {report_name}")
        except Exception as e:
            logger.error(f"Error enviando reporte {report_name}: {e}")
<<<<<<< HEAD

=======
        
    def _convert_transactions_to_csv(self, transactions):
        """
        Convierte lista de transacciones a formato CSV.
        """
        try:
            csv_lines = ["transaction_id,final_amount"]
            for transaction in transactions:
                csv_lines.append(f"{transaction['transaction_id']},{transaction['final_amount']}")
            
            return '\n'.join(csv_lines)
        except Exception as e:
            logger.error(f"Error convirtiendo transacciones a CSV: {e}")
            return "transaction_id,final_amount\nERROR,0"

    def _send_report_via_protocol(self, protocol, csv_content):
        """
        Envía el reporte usando el protocolo existente en batches.
        """
        try:
            success = protocol.send_response_batches("RPRT", "R", csv_content)
            if success:
                logger.info(f"Reporte enviado exitosamente en batches: {len(csv_content)} bytes")
            else:
                logger.error("Error enviando reporte en batches")
            
        except Exception as e:
            logger.error(f"Error enviando reporte via protocolo: {e}")
>>>>>>> 160809ce

    def _send_error_to_client(self, protocol, error_message):
        """
        Envía un mensaje de error al cliente.
        """
        try:
            protocol.send_response_message("ERRO", "E", error_message)
        except Exception as e:
            logger.error(f"Error enviando mensaje de error: {e}")

    def start(self):
        """Inicia el loop principal del servidor."""
        self._is_running = True
        try:
            while self._is_running:
                client_sock = self.__accept_new_connection()
                self.handle_connection(client_sock)
        except KeyboardInterrupt:
            logger.info("Servidor detenido manualmente")
        finally:
            self.shutdown(None, None)
            
    def __accept_new_connection(self):

        logger.info('Accepting new connection')
        c, addr = self._server_socket.accept()
        logger.info(f'Accepted new connection from {addr[0]}')
        return c


    def shutdown(self, signal_received, frame):
        logger.info("Recibiendo señal de terminación. Cerrando servidor...")
        self._is_running = False
        if self._server_socket:
            self._server_socket.close()
            logger.info("Socket del servidor cerrado.")
        if self._middleware:
            self._middleware.close()
            logger.info("Conexión con RabbitMQ cerrada.")
        if self._join_middleware:
            self._join_middleware.close()
            logger.info("Conexión con RabbitMQ cerrada.")
        logger.info("Servidor detenido correctamente.")
        sys.exit(0)<|MERGE_RESOLUTION|>--- conflicted
+++ resolved
@@ -114,13 +114,8 @@
             
     def process_type_d_message(self, message: ProtocolMessage):
         try:
-<<<<<<< HEAD
-            # logger.info(f"Mensaje tipo D recibido, {message.data}")
-            dto = TransactionBatchDTO.from_bytes_fast(message.data.encode('utf-8'))
-=======
             data_with_type = f"D:{message.data}"
             dto = TransactionBatchDTO(data_with_type, BatchType.RAW_CSV)
->>>>>>> 160809ce
 
             serialized_data = dto.to_bytes_fast()
 
@@ -197,19 +192,11 @@
         try:
             logger.info("Esperando reportes del pipeline...")
             
-<<<<<<< HEAD
             # Recopilar datos de reportes
             report_data = self._collect_reports_from_pipeline()
             
             # Enviar reportes al cliente
             self._send_reports_to_client(protocol, report_data)
-=======
-            q1_transactions = []
-            q3_transactions = []
-            q4_transactions = []
-            eof_count = 0
->>>>>>> 160809ce
-            
             self.report_middleware.close()
             
         except Exception as e:
@@ -233,7 +220,6 @@
                 routing_key = method.routing_key
                 query_name = routing_key.split('.')[0]
                 
-<<<<<<< HEAD
                 logger.info(f"Recibido mensaje para {query_name}: {dto.batch_type}, routing: {routing_key}")
                 
                 if routing_key.endswith('.eof'):
@@ -290,60 +276,6 @@
 
         for query_key, converter_func, report_name, unit_name in self.reports_config:
             transactions = report_data[query_key]
-=======
-                try:
-                    dto = ReportBatchDTO.from_bytes_fast(body)
-                    routing_key = method.routing_key
-                    query_name = routing_key.split('.')[0]  # 'q1', 'q3', o 'q4'
-                    
-                    logger.info(f"Recibido mensaje para {query_name}: {dto.batch_type}, routing: {routing_key}")
-                    
-                    if routing_key.endswith('.eof'):
-                        eof_count += 1
-                        logger.info(f"EOF recibido para {query_name}. Total EOF: {eof_count}")
-                        
-                        if eof_count >= 3:
-                            logger.info("Todos los reportes recibidos completamente")
-                            ch.stop_consuming()
-                        return
-                    
-                    elif dto.batch_type == BatchType.RAW_CSV:
-                        lines = dto.data.strip().split('\n')
-                        
-                        for line in lines:
-                            if line.strip():
-                                values = line.split(',')
-                                
-                                if query_name == "q1" and len(values) >= 2:
-                                    q1_transactions.append({
-                                        "transaction_id": values[0],
-                                        "final_amount": values[1]
-                                    })
-                                elif query_name == "q3" and len(values) >= 3:
-                                    q3_transactions.append({
-                                        "year_half": values[0],
-                                        "store_name": values[1],
-                                        "tpv": values[2]
-                                    })
-                                elif query_name == "q4" and len(values) >= 3:
-                                    q4_transactions.append({
-                                        "user_id": values[0],
-                                        "total_spent": values[1],
-                                        "total_transactions": values[2]
-                                    })
-                        
-                        logger.info(f"Batch procesado: Q1={len(q1_transactions)}, Q3={len(q3_transactions)}, Q4={len(q4_transactions)}")
-                    
-                except Exception as e:
-                    logger.error(f"Error procesando batch del reporte: {e}")
-            
-            self.report_middleware.start_consuming(report_callback)
-            
-            if q1_transactions:
-                csv_q1 = self._convert_transactions_to_csv(q1_transactions)
-                self._send_report_via_protocol(protocol, csv_q1, "Q1")
-                logger.info(f"Reporte Q1 enviado: {len(q1_transactions)} transacciones")
->>>>>>> 160809ce
             
             if transactions:
                 csv_content = converter_func(transactions)
@@ -398,38 +330,6 @@
                 logger.error(f"Error enviando reporte {report_name}")
         except Exception as e:
             logger.error(f"Error enviando reporte {report_name}: {e}")
-<<<<<<< HEAD
-
-=======
-        
-    def _convert_transactions_to_csv(self, transactions):
-        """
-        Convierte lista de transacciones a formato CSV.
-        """
-        try:
-            csv_lines = ["transaction_id,final_amount"]
-            for transaction in transactions:
-                csv_lines.append(f"{transaction['transaction_id']},{transaction['final_amount']}")
-            
-            return '\n'.join(csv_lines)
-        except Exception as e:
-            logger.error(f"Error convirtiendo transacciones a CSV: {e}")
-            return "transaction_id,final_amount\nERROR,0"
-
-    def _send_report_via_protocol(self, protocol, csv_content):
-        """
-        Envía el reporte usando el protocolo existente en batches.
-        """
-        try:
-            success = protocol.send_response_batches("RPRT", "R", csv_content)
-            if success:
-                logger.info(f"Reporte enviado exitosamente en batches: {len(csv_content)} bytes")
-            else:
-                logger.error("Error enviando reporte en batches")
-            
-        except Exception as e:
-            logger.error(f"Error enviando reporte via protocolo: {e}")
->>>>>>> 160809ce
 
     def _send_error_to_client(self, protocol, error_message):
         """
