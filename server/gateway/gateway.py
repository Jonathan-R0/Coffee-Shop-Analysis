--- conflicted
+++ resolved
@@ -13,25 +13,19 @@
 logger = get_logger(__name__)
 
 class Gateway:
-<<<<<<< HEAD
-    def __init__(self, port, listener_backlog, rabbitmq_host, output_queue, reports_exchange=None):
-=======
-    def __init__(self, port, listener_backlog, rabbitmq_host, output_queue, store_exchange):
->>>>>>> 9843efce
+
+    def __init__(self, port, listener_backlog, rabbitmq_host, output_queue, store_exchange,reports_exchange=None):
         self._server_socket = socket.socket(socket.AF_INET, socket.SOCK_STREAM)
         self._server_socket.bind(('', port))
         self._server_socket.listen(listener_backlog)
         self._is_running = False
         self._middleware = MessageMiddlewareQueue(host=rabbitmq_host, queue_name=output_queue)
-<<<<<<< HEAD
         self._reports_exchange = reports_exchange
-=======
         self._store_middleware = MessageMiddlewareExchange(
             host=rabbitmq_host,
             exchange_name=store_exchange,
             route_keys=['stores.data', 'stores.eof']
         )
->>>>>>> 9843efce
 
     def handle_connection(self, client_sock):
         """Maneja una conexión entrante."""
@@ -43,17 +37,8 @@
                 logger.info(f"Received message: {message.action} {message.file_type}, size: {message.size}, last_batch: {message.last_batch}")
 
                 if message.action == "EXIT":
-<<<<<<< HEAD
-                    logger.info("EXIT message received, sending EOF:1 to pipeline")
-                    # Enviar EOF:1 para iniciar la secuencia de finalización sincronizada
-                    eof_dto = TransactionBatchDTO("EOF:1", batch_type="EOF")
-                    self._middleware.send(eof_dto.to_bytes_fast())
-                    logger.info("EOF:1 enviado a RabbitMQ")
-                    
-                    # Esperar por el reporte y enviarlo al cliente
                     self._wait_and_send_report(protocol)
-=======
->>>>>>> 9843efce
+
                     break
                 
                 elif message.action == "FINI": 
