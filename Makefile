default: build

#make docker-image-<servicio> Construye solo UNA imagen específica
docker-image-%:
	@echo "Building Docker image: $*"
	docker build -f "./$*/Dockerfile" -t "$*:latest" .
.PHONY: docker-image-%


docker-image:
    docker build -f ./client/Dockerfile -t "client:latest" ./client
    docker build -f ./server/gateway/Dockerfile -t "gateway:latest" ./server/gateway
    docker build -f ./server/filter/Dockerfile -t "filter:latest" ./server/filter
.PHONY: docker-image

#construye todas las imagenes de docker
build: docker-image
.PHONY: build

#Levanta todo el sistema CON logs visibles en la terminal
docker-compose-up: docker-image
	docker compose -f docker-compose.yaml up --build -d
.PHONY: docker-compose-up

docker-compose-down:
	docker compose -f docker-compose.yaml stop -t 1
<<<<<<< HEAD
	docker compose -f docker-compose.yaml down
# 	docker system prune -a --volumes
	sudo rm -rf report*
=======
	docker compose -f docker-compose.yaml down -v
	docker images --format "{{.Repository}}:{{.Tag}}" | grep -v "python" | xargs -r docker rmi -f || true
	docker container prune -f
	docker network prune -f
	docker builder prune -f
	docker volume prune -f
	sudo rm -rf reports/*
>>>>>>> 160809ce
.PHONY: docker-compose-down

docker-compose-logs:
	docker compose -f docker-compose.yaml logs -f
.PHONY: docker-compose-logs

# Show logs for specific service
logs-%:
	docker compose -f docker-compose.yaml logs -f $*
.PHONY: logs-%


status:
	docker compose -f docker-compose.yaml ps
.PHONY: status

# Clean containers and images
clean:
	docker compose -f docker-compose.yaml down -v --remove-orphans
	docker system prune -f
.PHONY: clean

# Restart specific service
restart-%:
	docker compose -f docker-compose.yaml restart $*
.PHONY: restart-%<|MERGE_RESOLUTION|>--- conflicted
+++ resolved
@@ -24,11 +24,6 @@
 
 docker-compose-down:
 	docker compose -f docker-compose.yaml stop -t 1
-<<<<<<< HEAD
-	docker compose -f docker-compose.yaml down
-# 	docker system prune -a --volumes
-	sudo rm -rf report*
-=======
 	docker compose -f docker-compose.yaml down -v
 	docker images --format "{{.Repository}}:{{.Tag}}" | grep -v "python" | xargs -r docker rmi -f || true
 	docker container prune -f
@@ -36,7 +31,7 @@
 	docker builder prune -f
 	docker volume prune -f
 	sudo rm -rf reports/*
->>>>>>> 160809ce
+
 .PHONY: docker-compose-down
 
 docker-compose-logs:
