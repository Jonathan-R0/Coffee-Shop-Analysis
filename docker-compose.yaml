--- conflicted
+++ resolved
@@ -38,12 +38,8 @@
       - ./data/transactions:/data/transactions
 
       - ./data/transactions_test:/data/transactions_test
-<<<<<<< HEAD
       - ./report:/app/report
-=======
       - ./data/transactions_items_test:/data/transactions_items_test
-      - ./reports:/reports
->>>>>>> 160809ce
 
   gateway:
     build:
@@ -85,49 +81,6 @@
     volumes:
       - ./server/config.ini:/app/config.ini
 
-<<<<<<< HEAD
-  # filter_year_2:
-  #   build:
-  #     context: .
-  #     dockerfile: ./server/filter/Dockerfile
-  #   container_name: filter_year_2
-  #   restart: on-failure
-  #   depends_on:
-  #     rabbitmq:
-  #       condition: service_healthy
-  #   environment:
-  #     - PYTHONUNBUFFERED=1
-  #     - RABBITMQ_HOST=rabbitmq
-  #     - FILTER_MODE=year
-  #     - INPUT_QUEUE=raw_data
-  #     - OUTPUT_Q1=year_filtered
-  #     - TOTAL_YEAR_FILTERS=3
-  #     - FILTER_YEARS=2024,2025
-  #     - OUTPUT_Q4=year_filtered_q4
-  #   volumes:
-  #     - ./server/config.ini:/app/config.ini
-
-  # filter_year_3:
-  #   build:
-  #     context: .
-  #     dockerfile: ./server/filter/Dockerfile
-  #   container_name: filter_year_3
-  #   restart: on-failure
-  #   depends_on:
-  #     rabbitmq:
-  #       condition: service_healthy
-  #   environment:
-  #     - PYTHONUNBUFFERED=1
-  #     - RABBITMQ_HOST=rabbitmq
-  #     - FILTER_MODE=year
-  #     - INPUT_QUEUE=raw_data
-  #     - OUTPUT_Q1=year_filtered
-  #     - TOTAL_YEAR_FILTERS=3
-  #     - FILTER_YEARS=2024,2025
-  #     - OUTPUT_Q4=year_filtered_q4
-  #   volumes:
-  #     - ./server/config.ini:/app/config.ini
-=======
   filter_year_2:
     build:
       context: .
@@ -171,7 +124,6 @@
       - OUTPUT_Q2=year_data.exchange
     volumes:
       - ./server/config.ini:/app/config.ini
->>>>>>> 160809ce
 
   filter_hour_1:
     build:
