services:
  rabbitmq:
    build:
      context: ./rabbitmq
      dockerfile: Dockerfile
    ports:
      - "5672:5672"
      - "15672:15672"
    healthcheck:
      test: ["CMD", "rabbitmq-diagnostics", "ping"]
      interval: 10s
      timeout: 5s
      retries: 10
    environment:
      - RABBITMQ_DEFAULT_USER=admin
      - RABBITMQ_DEFAULT_PASS=admin

  client:
    build:
      context: .
      dockerfile: ./client/Dockerfile
    restart: on-failure
    environment:
      - PYTHONUNBUFFERED=1
      - RABBITMQ_HOST=rabbitmq
    depends_on:
      gateway:
        condition: service_started
    volumes:
      - ./client/config.ini:/config.ini
      - ./data/transaction_items:/data/transaction_items
      - ./data/users:/data/users
      - ./data/stores:/data/stores
      - ./data/menu_items:/data/menu_items
      - ./data/payment_methods:/data/payment_methods
      - ./data/vouchers:/data/vouchers

      - ./data/transactions:/data/transactions

      - ./data/transactions_test:/data/transactions_test
      - ./reports:/reports

  gateway:
    build:
      context: .
      dockerfile: ./server/gateway/Dockerfile
    container_name: gateway
    restart: on-failure
    depends_on:
      rabbitmq:
        condition: service_healthy
    environment:
      - PYTHONUNBUFFERED=1
      - RABBITMQ_HOST=rabbitmq
      - OUTPUT_QUEUE=raw_data
<<<<<<< HEAD
      - REPORTS_EXCHANGE=reports_exchange
=======
      - STORE_EXCHANGE=join.exchange
>>>>>>> 9843efce
    volumes:
      - ./server/config.ini:/app/config.ini

  filter_year_1:
    build:
      context: .
      dockerfile: ./server/filter/Dockerfile
    container_name: filter_year_1
    restart: on-failure
    depends_on:
      rabbitmq:
        condition: service_healthy
    environment:
      - PYTHONUNBUFFERED=1
      - RABBITMQ_HOST=rabbitmq
      - FILTER_MODE=year
      - INPUT_QUEUE=raw_data
      - OUTPUT_Q1=year_filtered
      - TOTAL_YEAR_FILTERS=3
      - FILTER_YEARS=2024,2025
    volumes:
      - ./server/config.ini:/app/config.ini

  filter_year_2:
    build:
      context: .
      dockerfile: ./server/filter/Dockerfile
    container_name: filter_year_2
    restart: on-failure
    depends_on:
      rabbitmq:
        condition: service_healthy
    environment:
      - PYTHONUNBUFFERED=1
      - RABBITMQ_HOST=rabbitmq
      - FILTER_MODE=year
      - INPUT_QUEUE=raw_data
      - OUTPUT_Q1=year_filtered
      - TOTAL_YEAR_FILTERS=3
      - FILTER_YEARS=2024,2025
    volumes:
      - ./server/config.ini:/app/config.ini

  filter_year_3:
    build:
      context: .
      dockerfile: ./server/filter/Dockerfile
    container_name: filter_year_3
    restart: on-failure
    depends_on:
      rabbitmq:
        condition: service_healthy
    environment:
      - PYTHONUNBUFFERED=1
      - RABBITMQ_HOST=rabbitmq
      - FILTER_MODE=year
      - INPUT_QUEUE=raw_data
      - OUTPUT_Q1=year_filtered
      - TOTAL_YEAR_FILTERS=3
      - FILTER_YEARS=2024,2025
    volumes:
      - ./server/config.ini:/app/config.ini

  filter_hour_1:
    build:
      context: .
      dockerfile: ./server/filter/Dockerfile
    container_name: filter_hour_1
    restart: on-failure
    depends_on:
      rabbitmq:
        condition: service_healthy
    environment:
      - PYTHONUNBUFFERED=1
      - RABBITMQ_HOST=rabbitmq
      - FILTER_MODE=hour
      - INPUT_QUEUE=year_filtered
      - OUTPUT_Q1=hour_filtered
      - TOTAL_HOUR_FILTERS=3
      - FILTER_HOURS=06:00-22:59
      - OUTPUT_Q3=groupby.join.exchange
    volumes:
      - ./server/config.ini:/app/config.ini

  filter_hour_2:
    build:
      context: .
      dockerfile: ./server/filter/Dockerfile
    container_name: filter_hour_2
    restart: on-failure
    depends_on:
      rabbitmq:
        condition: service_healthy
    environment:
      - PYTHONUNBUFFERED=1
      - RABBITMQ_HOST=rabbitmq
      - FILTER_MODE=hour
      - INPUT_QUEUE=year_filtered
      - OUTPUT_Q1=hour_filtered
      - TOTAL_HOUR_FILTERS=3
      - FILTER_HOURS=06:00-22:59
      - OUTPUT_Q3=groupby.join.exchange
    volumes:
      - ./server/config.ini:/app/config.ini

  filter_hour_3:
    build:
      context: .
      dockerfile: ./server/filter/Dockerfile
    container_name: filter_hour_3
    restart: on-failure
    depends_on:
      rabbitmq:
        condition: service_healthy
    environment:
      - PYTHONUNBUFFERED=1
      - RABBITMQ_HOST=rabbitmq
      - FILTER_MODE=hour
      - INPUT_QUEUE=year_filtered
      - OUTPUT_Q1=hour_filtered
      - TOTAL_HOUR_FILTERS=3
      - FILTER_HOURS=06:00-22:59
      - OUTPUT_Q3=groupby.join.exchange
    volumes:
      - ./server/config.ini:/app/config.ini

  groupby_semester_1:
    build:
      context: .
      dockerfile: ./server/groupby/Dockerfile
    container_name: groupby_semester_1
    restart: on-failure
    depends_on:
      rabbitmq:
        condition: service_healthy
    environment:
      - PYTHONUNBUFFERED=1
      - RABBITMQ_HOST=rabbitmq
      - SEMESTER=1
      - INPUT_Q3=groupby.join.exchange
      - TOTAL_GROUPBY_NODES=2
      - JOIN_EXCHANGE=join.exchange
    volumes:
      - ./server/config.ini:/app/config.ini

  groupby_semester_2:
    build:
      context: .
      dockerfile: ./server/groupby/Dockerfile
    container_name: groupby_semester_2
    restart: on-failure
    depends_on:
      rabbitmq:
        condition: service_healthy
    environment:
      - PYTHONUNBUFFERED=1
      - RABBITMQ_HOST=rabbitmq
      - SEMESTER=2
      - INPUT_Q3=groupby.join.exchange
      - TOTAL_GROUPBY_NODES=2
      - JOIN_EXCHANGE=join.exchange
    volumes:
      - ./server/config.ini:/app/config.ini

  filter_amount_1:
    build:
      context: .
      dockerfile: ./server/filter/Dockerfile
    container_name: filter_amount_1
    restart: on-failure
    depends_on:
      rabbitmq:
        condition: service_healthy
    environment:
      - PYTHONUNBUFFERED=1
      - RABBITMQ_HOST=rabbitmq
      - FILTER_MODE=amount
      - INPUT_QUEUE=hour_filtered
      - OUTPUT_Q1=report.exchange
      - TOTAL_AMOUNT_FILTERS=3
      - MIN_AMOUNT=75
    volumes:
      - ./server/config.ini:/app/config.ini

  filter_amount_2:
    build:
      context: .
      dockerfile: ./server/filter/Dockerfile
    container_name: filter_amount_2
    restart: on-failure
    depends_on:
      rabbitmq:
        condition: service_healthy
    environment:
      - PYTHONUNBUFFERED=1
      - RABBITMQ_HOST=rabbitmq
      - FILTER_MODE=amount
      - INPUT_QUEUE=hour_filtered
      - OUTPUT_Q1=report.exchange
      - TOTAL_AMOUNT_FILTERS=3
      - MIN_AMOUNT=75
    volumes:
      - ./server/config.ini:/app/config.ini

  filter_amount_3:
    build:
      context: .
      dockerfile: ./server/filter/Dockerfile
    container_name: filter_amount_3
    restart: on-failure
    depends_on:
      rabbitmq:
        condition: service_healthy
    environment:
      - PYTHONUNBUFFERED=1
      - RABBITMQ_HOST=rabbitmq
      - FILTER_MODE=amount
      - INPUT_QUEUE=hour_filtered
      - OUTPUT_Q1=report.exchange
      - TOTAL_AMOUNT_FILTERS=3
      - MIN_AMOUNT=75
    volumes:
      - ./server/config.ini:/app/config.ini

  report_generator:
    build:
      context: .
      dockerfile: ./server/report_generator/Dockerfile
    container_name: report_generator
    restart: on-failure
    depends_on:
      rabbitmq:
        condition: service_healthy
    environment:
      - PYTHONUNBUFFERED=1
      - RABBITMQ_HOST=rabbitmq
      - INPUT_EXCHANGE=report.exchange
    volumes:
      - ./server/config.ini:/app/config.ini
      - ./reports:/app/reports

  join_node:
    build:
      context: .
      dockerfile: ./server/join/Dockerfile
    container_name: join_node
    restart: on-failure
    depends_on:
      rabbitmq:
        condition: service_healthy
    environment:
      - PYTHONUNBUFFERED=1
      - RABBITMQ_HOST=rabbitmq
<<<<<<< HEAD
      - INPUT_QUEUE=final_data
      - OUTPUT_EXCHANGE=reports_exchange
      - QUERY_TYPE=query1
=======
      - INPUT_EXCHANGE=join.exchange
      - OUTPUT_EXCHANGE=report.exchange
>>>>>>> 9843efce
    volumes:
      - ./server/config.ini:/app/config.ini
<|MERGE_RESOLUTION|>--- conflicted
+++ resolved
@@ -53,11 +53,8 @@
       - PYTHONUNBUFFERED=1
       - RABBITMQ_HOST=rabbitmq
       - OUTPUT_QUEUE=raw_data
-<<<<<<< HEAD
       - REPORTS_EXCHANGE=reports_exchange
-=======
       - STORE_EXCHANGE=join.exchange
->>>>>>> 9843efce
     volumes:
       - ./server/config.ini:/app/config.ini
 
@@ -311,13 +308,7 @@
     environment:
       - PYTHONUNBUFFERED=1
       - RABBITMQ_HOST=rabbitmq
-<<<<<<< HEAD
-      - INPUT_QUEUE=final_data
-      - OUTPUT_EXCHANGE=reports_exchange
-      - QUERY_TYPE=query1
-=======
       - INPUT_EXCHANGE=join.exchange
       - OUTPUT_EXCHANGE=report.exchange
->>>>>>> 9843efce
-    volumes:
-      - ./server/config.ini:/app/config.ini
+    volumes:
+      - ./server/config.ini:/app/config.ini
