--- conflicted
+++ resolved
@@ -415,6 +415,7 @@
       - AGGREGATOR_YEAR=2024
       - OUTPUT_EXCHANGE=best_selling.exchange
       - TOTAL_GROUPBY_NODES=1
+      - TOTAL_GROUPBY_NODES=1
     volumes:
       - ./server/config.ini:/app/config.ini
 
@@ -435,6 +436,7 @@
       - AGGREGATOR_YEAR=2025
       - OUTPUT_EXCHANGE=best_selling.exchange
       - TOTAL_GROUPBY_NODES=1
+      - TOTAL_GROUPBY_NODES=1
     volumes:
       - ./server/config.ini:/app/config.ini
 
@@ -455,8 +457,8 @@
       - INPUT_EXCHANGE=best_selling.exchange
       - OUTPUT_EXCHANGE=best_selling_to_final.exchange
       - TOTAL_INTERMEDIATE_AGGREGATORS=1
+      - TOTAL_INTERMEDIATE_AGGREGATORS=1
       - AGGREGATOR_TYPE=best_selling_intermediate
-<<<<<<< HEAD
     volumes:
       - ./server/config.ini:/app/config.ini
 
@@ -476,6 +478,7 @@
       - AGGREGATOR_YEAR=2025
       - INPUT_EXCHANGE=best_selling.exchange
       - OUTPUT_EXCHANGE=best_selling_to_final.exchange
+      - TOTAL_INTERMEDIATE_AGGREGATORS=1
       - TOTAL_INTERMEDIATE_AGGREGATORS=1
       - AGGREGATOR_TYPE=best_selling_intermediate
     volumes:
@@ -499,8 +502,6 @@
       - OUTPUT_EXCHANGE=join.exchange
       - TOTAL_INTERMEDIATE=1
       - AGGREGATOR_TYPE=best_selling_final
-=======
->>>>>>> 0a998e86
     volumes:
       - ./server/config.ini:/app/config.ini
   top_consumers_aggregator_1:
@@ -516,7 +517,6 @@
       - PYTHONUNBUFFERED=1
       - RABBITMQ_HOST=rabbitmq
       - AGGREGATOR_MODE=intermediate
-<<<<<<< HEAD
       - TOPK_NODE_ID=1
       - INPUT_QUEUE=aggregated_data_1
       - OUTPUT_EXCHANGE=topk.exchange
@@ -564,13 +564,6 @@
       - OUTPUT_EXCHANGE=topk.exchange
       - TOTAL_TOPK_NODES=3
       - AGGREGATOR_TYPE=top_consumers_intermediate
-=======
-      - AGGREGATOR_YEAR=2025
-      - INPUT_EXCHANGE=best_selling.exchange
-      - OUTPUT_EXCHANGE=best_selling_to_final.exchange
-      - TOTAL_INTERMEDIATE_AGGREGATORS=1
-      - AGGREGATOR_TYPE=best_selling_intermediate
->>>>>>> 0a998e86
     volumes:
       - ./server/config.ini:/app/config.ini
 
@@ -592,7 +585,6 @@
       - OUTPUT_EXCHANGE=join.exchange
       - AGGREGATOR_TYPE=top_consumers_final
     volumes:
-<<<<<<< HEAD
       - ./server/config.ini:/app/config.ini
 
   groupby_top_customers_1:
@@ -651,6 +643,3 @@
       - TOTAL_GROUPBY_NODES=3
     volumes:
       - ./server/config.ini:/app/config.ini
-=======
-      - ./server/config.ini:/app/config.ini
->>>>>>> 0a998e86
